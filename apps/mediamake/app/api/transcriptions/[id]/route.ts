--- conflicted
+++ resolved
@@ -75,13 +75,9 @@
       updateData.description = body.description;
     if (body.keywords !== undefined) updateData.keywords = body.keywords;
     if (body.captions !== undefined) updateData.captions = body.captions;
-<<<<<<< HEAD
-    if (body.processingData !== undefined) updateData.processingData = body.processingData;
-    if (body.videos !== undefined) updateData.videos = body.videos;
-=======
     if (body.processingData !== undefined)
       updateData.processingData = body.processingData;
->>>>>>> 7eb3905f
+    if (body.videos !== undefined) updateData.videos = body.videos;
     if (body.error !== undefined) updateData.error = body.error;
     if (body.audioUrl !== undefined) updateData.audioUrl = body.audioUrl;
 
