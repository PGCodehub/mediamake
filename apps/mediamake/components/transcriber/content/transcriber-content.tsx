"use client";

import { useEffect } from "react";
import { useTranscriber } from "../contexts/transcriber-context";
import { ExplorerUI } from "../explorer/explorer-ui";
import { EditorUI } from "../editor/editor-ui";
import { NewTranscriptionUI } from "../new/new-transcription-ui";
import { AssemblyUI } from "../assembly/assembly-ui";
import { ElevenLabsUI } from "../elevenlabs/elevenlabs-ui";
import { SettingsUI } from "../settings/settings-ui";
import { InfoUI } from "../info/info-ui";
<<<<<<< HEAD
import { VideoUI } from "../video/video-ui";
=======
import { MetadataUI } from "../metadata/metadata-ui";
import { AutofixUI } from "../autofix/autofix-ui";
>>>>>>> 7eb3905f
import { Transcription } from "@/app/types/transcription";

export function TranscriberContent() {
    const {
        currentView,
        selectedTranscription,
        setTranscriptionData,
        setError,
        setIsLoading
    } = useTranscriber();

    // Load selected transcription from MongoDB
    useEffect(() => {
        if (selectedTranscription) {
            const loadTranscription = async () => {
                try {
                    setIsLoading(true);
                    const response = await fetch(`/api/transcriptions/${selectedTranscription}`);
                    if (response.ok) {
                        const data = await response.json();
                        setTranscriptionData(data.transcription);
                        setError(null);
                    } else {
                        setError('Transcription not found');
                    }
                } catch (error) {
                    console.error('Error loading transcription:', error);
                    setError('Failed to load transcription');
                } finally {
                    setIsLoading(false);
                }
            };
            loadTranscription();
        } else {
            setTranscriptionData(null);
            setError(null);
        }
    }, [selectedTranscription, setTranscriptionData, setError, setIsLoading]);


    const renderContent = () => {
        switch (currentView) {
            case 'explorer':
                return <ExplorerUI />;
            case 'assembly':
                return <AssemblyUI />;
            case 'elevenlabs':
                return <ElevenLabsUI />;
            case 'settings':
                return <SettingsUI />;
            case 'new':
                return <NewTranscriptionUI />;
            case 'editor':
                return <EditorUI />;
            case 'info':
                return <InfoUI />;
<<<<<<< HEAD
            case 'video':
                return <VideoUI />;
=======
            case 'metadata':
                return <MetadataUI />;
            case 'autofix':
                return <AutofixUI />;
>>>>>>> 7eb3905f
            default:
                return <ExplorerUI />;
        }
    };

    return (
        <div className="flex-1 w-full flex flex-col h-full overflow-hidden">
            {renderContent()}
        </div>
    );
}<|MERGE_RESOLUTION|>--- conflicted
+++ resolved
@@ -9,12 +9,9 @@
 import { ElevenLabsUI } from "../elevenlabs/elevenlabs-ui";
 import { SettingsUI } from "../settings/settings-ui";
 import { InfoUI } from "../info/info-ui";
-<<<<<<< HEAD
 import { VideoUI } from "../video/video-ui";
-=======
 import { MetadataUI } from "../metadata/metadata-ui";
 import { AutofixUI } from "../autofix/autofix-ui";
->>>>>>> 7eb3905f
 import { Transcription } from "@/app/types/transcription";
 
 export function TranscriberContent() {
@@ -71,15 +68,12 @@
                 return <EditorUI />;
             case 'info':
                 return <InfoUI />;
-<<<<<<< HEAD
             case 'video':
                 return <VideoUI />;
-=======
             case 'metadata':
                 return <MetadataUI />;
             case 'autofix':
                 return <AutofixUI />;
->>>>>>> 7eb3905f
             default:
                 return <ExplorerUI />;
         }
