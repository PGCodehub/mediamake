--- conflicted
+++ resolved
@@ -7,12 +7,9 @@
     Settings,
     ArrowLeft,
     Info,
-<<<<<<< HEAD
-    Video
-=======
+    Video,
     BrainIcon,
     Bot
->>>>>>> 7eb3905f
 } from "lucide-react";
 import { useTranscriber } from "../contexts/transcriber-context";
 
